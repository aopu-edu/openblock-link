const fs = require('fs');
const {spawn, spawnSync} = require('child_process');
const path = require('path');
const ansi = require('ansi-string');
const yaml = require('js-yaml');
const os = require('os');

const AVRDUDE_STDOUT_GREEN_START = /Reading \||Writing \|/g;
const AVRDUDE_STDOUT_GREEN_END = /%/g;
const AVRDUDE_STDOUT_WHITE = /avrdude done/g;
const AVRDUDE_STDOUT_RED_START = /can't open device|programmer is not responding/g;
const AVRDUDE_STDERR_RED_IGNORE = /Executable segment sizes/g;
const CHECK_ABORT_STATE_TIME = 200;

class Arduino {
    constructor (peripheralPath, config, userDataPath, toolsPath, sendstd) {
        this._peripheralPath = peripheralPath;
        this._config = config;
        this._userDataPath = userDataPath;
        this._arduinoPath = path.join(toolsPath, 'Arduino');
        this._sendstd = sendstd;

<<<<<<< HEAD
        this._arduinoCliPath = path.join(this._arduinoPath, 'arduino-cli');

        this._codefilePath = path.join(this._projectfilePath, 'project.ino');
        this._buildPath = path.join(this._projectfilePath, 'build');

        this._beAbort = false;

        this.initArduinoCli();

=======
>>>>>>> b9acf3da
        // If the fqbn is an object means the value of this parameter is
        // different under different systems.
        if (typeof this._config.fqbn === 'object') {
            this._config.fqbn = this._config.fqbn[os.platform()];
        }

        const projectPathName = `${this._config.fqbn.replace(/:/g, '_')}_project`.split(/_/).splice(0, 3)
            .join('_');
        this._projectfilePath = path.join(userDataPath, 'arduino', projectPathName);

        this._arduinoCliPath = path.join(this._arduinoPath, 'arduino-cli');

        this._codeFolderPath = path.join(this._projectfilePath, 'code');
        this._codefilePath = path.join(this._codeFolderPath, 'code.ino');
        this._buildPath = path.join(this._projectfilePath, 'build');
        this._buildCachePath = path.join(this._projectfilePath, 'buildCache');

        this.initArduinoCli();
    }

    initArduinoCli () {
        // try to init the arduino cli config.
        spawnSync(this._arduinoCliPath, ['config', 'init']);

        // if arduino cli config haven be init, set it to link arduino path.
        const buf = spawnSync(this._arduinoCliPath, ['config', 'dump']);
        const stdout = yaml.load(buf.stdout.toString());

        if (stdout.directories.data !== this._arduinoPath) {
            this._sendstd(`${ansi.yellow_dark}arduino cli config has not been initialized yet.\n`);
            this._sendstd(`${ansi.green_dark}set the path to ${this._arduinoPath}.\n`);
            spawnSync(this._arduinoCliPath, ['config', 'set', 'directories.data', this._arduinoPath]);
            spawnSync(this._arduinoCliPath, ['config', 'set', 'directories.downloads',
                path.join(this._arduinoPath, 'staging')]);
            spawnSync(this._arduinoCliPath, ['config', 'set', 'directories.user', this._arduinoPath]);
        }
    }

    build (code, library = []) {
        return new Promise((resolve, reject) => {
            if (!fs.existsSync(this._codeFolderPath)) {
                fs.mkdirSync(this._codeFolderPath, {recursive: true});
            }

            try {
                fs.writeFileSync(this._codefilePath, code);
            } catch (err) {
                return reject(err);
            }

            const args = [
                'compile',
                '--fqbn', this._config.fqbn,
                '--libraries', path.join(this._arduinoPath, 'libraries'),
                '--warnings=none',
                '--verbose',
                '--build-path', this._buildPath,
                '--build-cache-path', this._buildCachePath,
                this._codeFolderPath
            ];

            // if extensions library to not empty
            library.forEach(lib => {
                if (fs.existsSync(lib)) {
                    args.splice(5, 0, '--libraries', lib);
                }
            });

            const arduinoBuilder = spawn(this._arduinoCliPath, args);

            arduinoBuilder.stderr.on('data', buf => {
                const data = buf.toString();

                if (data.search(AVRDUDE_STDERR_RED_IGNORE) !== -1) { // eslint-disable-line no-negated-condition
                    this._sendstd(data);
                } else {
                    this._sendstd(ansi.red + data);
                }
            });

            arduinoBuilder.stdout.on('data', buf => {
                const data = buf.toString();
                let ansiColor = null;

                if (data.search(/Sketch uses|Global variables/g) === -1) {
                    ansiColor = ansi.clear;
                } else {
                    ansiColor = ansi.green_dark;
                }
                this._sendstd(ansiColor + data);
            });

            const listenAbortSignal = setInterval(() => {
                if (this._beAbort) {
                    arduinoBuilder.kill();
                    return reject(new Error('Aborted'));
                }
            }, CHECK_ABORT_STATE_TIME);

            arduinoBuilder.on('exit', outCode => {
                clearInterval(listenAbortSignal);
                this._sendstd(`${ansi.clear}\r\n`); // End ansi color setting
                switch (outCode) {
                case 0:
                    return resolve('Success');
                case 1:
                    return reject(new Error('Build failed'));
                case 2:
                    return reject(new Error('Sketch not found'));
                case 3:
                    return reject(new Error('Invalid (argument for) commandline optiond'));
                case 4:
                    return reject(new Error('Preference passed to --get-pref does not exist'));
                default:
                    return reject(new Error('Unknown error'));
                }
            });
        });
    }

    _insertStr (soure, start, newStr) {
        return soure.slice(0, start) + newStr + soure.slice(start);
    }

    async flash (firmwarePath = null) {
        const args = [
            'upload',
            '--fqbn', this._config.fqbn,
            '--verbose',
            '--verify',
            `-p${this._peripheralPath}`
        ];

        // for k210 we must specify the programmer used as kflash
        if (this._config.fqbn.startsWith('Maixduino:k210:')) {
            args.push('-Pkflash');
        }

        if (firmwarePath) {
            args.push('--input-file', firmwarePath, firmwarePath);
        } else {
            args.push('--input-dir', this._buildPath);
        }

        return new Promise((resolve, reject) => {
            const avrdude = spawn(this._arduinoCliPath, args);

            avrdude.stderr.on('data', buf => {
                let data = buf.toString();

                // todo: Because the feacture of avrdude sends STD information intermittently.
                // There should be a better way to handle these mesaage.
                if (data.search(AVRDUDE_STDOUT_GREEN_START) !== -1) {
                    data = this._insertStr(data, data.search(AVRDUDE_STDOUT_GREEN_START), ansi.green_dark);
                }
                if (data.search(AVRDUDE_STDOUT_GREEN_END) !== -1) {
                    data = this._insertStr(data, data.search(AVRDUDE_STDOUT_GREEN_END) + 1, ansi.clear);
                }
                if (data.search(AVRDUDE_STDOUT_WHITE) !== -1) {
                    data = this._insertStr(data, data.search(AVRDUDE_STDOUT_WHITE), ansi.clear);
                }
                if (data.search(AVRDUDE_STDOUT_RED_START) !== -1) {
                    data = this._insertStr(data, data.search(AVRDUDE_STDOUT_RED_START), ansi.red);
                }
                this._sendstd(data);
            });

            avrdude.stdout.on('data', buf => {
                // It seems that avrdude didn't use stdout.
                const data = buf.toString();
                this._sendstd(data);
            });

            const listenAbortSignal = setInterval(() => {
                if (this._beAbort) {
                    avrdude.kill();
                    setTimeout(() => reject(new Error('Aborted')),
                        CHECK_ABORT_STATE_TIME * 5);
                }
            }, CHECK_ABORT_STATE_TIME);

            avrdude.on('exit', code => {
                clearInterval(listenAbortSignal);
                switch (code) {
                case 0:
                    if (this._config.fqbn === 'arduino:avr:leonardo' ||
<<<<<<< HEAD
                        this._config.fqbn === 'SparkFun:avr:makeymakey') {
=======
                        this._config.fqbn === 'SparkFun:avr:makeymakey' ||
                        this._config.fqbn.indexOf('rp2040:rp2040') !== -1) {
>>>>>>> b9acf3da
                        // Waiting for usb rerecognize.
                        const wait = ms => new Promise(relv => setTimeout(relv, ms));
                        // Darwin and linux will take more time to rerecognize device.
                        if (os.platform() === 'darwin' || os.platform() === 'linux') {
                            wait(3000).then(() => resolve('Success'));
                        } else {
                            wait(1000).then(() => resolve('Success'));
                        }
                    } else {
                        return resolve('Success');
                    }
                    break;
                case 1:
                    return reject(new Error('avrdude failed to flash'));
                }
            });
        });
    }

    flashRealtimeFirmware () {
        const firmwarePath = path.join(this._arduinoPath, '../../firmwares/arduino', this._config.firmware);
        return this.flash(firmwarePath);
    }

    abortUpload () {
        this._beAbort = true;
    }
}

module.exports = Arduino;<|MERGE_RESOLUTION|>--- conflicted
+++ resolved
@@ -20,18 +20,6 @@
         this._arduinoPath = path.join(toolsPath, 'Arduino');
         this._sendstd = sendstd;
 
-<<<<<<< HEAD
-        this._arduinoCliPath = path.join(this._arduinoPath, 'arduino-cli');
-
-        this._codefilePath = path.join(this._projectfilePath, 'project.ino');
-        this._buildPath = path.join(this._projectfilePath, 'build');
-
-        this._beAbort = false;
-
-        this.initArduinoCli();
-
-=======
->>>>>>> b9acf3da
         // If the fqbn is an object means the value of this parameter is
         // different under different systems.
         if (typeof this._config.fqbn === 'object') {
@@ -48,6 +36,8 @@
         this._codefilePath = path.join(this._codeFolderPath, 'code.ino');
         this._buildPath = path.join(this._projectfilePath, 'build');
         this._buildCachePath = path.join(this._projectfilePath, 'buildCache');
+        
+        this._beAbort = false;
 
         this.initArduinoCli();
     }
@@ -218,12 +208,8 @@
                 switch (code) {
                 case 0:
                     if (this._config.fqbn === 'arduino:avr:leonardo' ||
-<<<<<<< HEAD
-                        this._config.fqbn === 'SparkFun:avr:makeymakey') {
-=======
                         this._config.fqbn === 'SparkFun:avr:makeymakey' ||
                         this._config.fqbn.indexOf('rp2040:rp2040') !== -1) {
->>>>>>> b9acf3da
                         // Waiting for usb rerecognize.
                         const wait = ms => new Promise(relv => setTimeout(relv, ms));
                         // Darwin and linux will take more time to rerecognize device.
